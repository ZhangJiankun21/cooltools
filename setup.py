--- conflicted
+++ resolved
@@ -42,14 +42,6 @@
 
 install_requires = [
     'numpy',
-<<<<<<< HEAD
-    'cython>=0.25',
-    'click',
-    'cooler>=0.6',
-    'cytoolz',
-    'numba',
-    'distributed',
-=======
     'cython',
     'dask',
     'distributed',
@@ -57,7 +49,6 @@
     'numba',
     'click',
     'cooler>=0.7',
->>>>>>> cdd11634
 ]
 
 
